#!/usr/bin/env python3

import argparse
import subprocess
import time
from pathlib import Path
from tempfile import mkdtemp

import dill
from pddl.formatter import problem_to_string

from modules.aws import (
    AuthFailure,
    AWSWrapper,
    InvalidAMIIDNotFound,
    InvalidAMIMalformed,
    OptInRequired,
    RequestLimitExceeded,
    UnsupportedOperation,
)
from modules.connectors import ListenConnector, RemoteConnector, SSHConnector
from modules.digital_ocean import DigitalOceanWrapper
from modules.encoder import Encoder
from modules.extractor import FactsExtractor
from modules.logger import Logger, StatDB

SCRIPT = Path(__file__).resolve()
SCRIPT_DIR = SCRIPT.parent
STAT_DB: StatDB = None  # Initialized later
STAT_DB_PATH: Path = SCRIPT_DIR / "stats.sqlite"
LOGGER = Logger(__name__, stat_db_path=STAT_DB_PATH, log_to_file=True)
DOMAIN_PATH: Path = SCRIPT_DIR / "domain.pddl"


def init_statdb(args):
    global STAT_DB
    STAT_DB = StatDB(STAT_DB_PATH, args.image, args.unpatched_cves)


<<<<<<< HEAD
=======
def init_statdb(ami, fc):
    global STAT_DB
    STAT_DB = StatDB(STAT_DB_PATH, ami, fc)
    
>>>>>>> be37abdc
def spawn_process(
    cmd, stream_stdout: bool = True, working_directory: Path = None
) -> tuple[list[str], list[str]]:
    process = subprocess.Popen(cmd, stdout=subprocess.PIPE, cwd=working_directory)

    stdout = []

    while True:
        output = process.stdout.readline()

        if output == b"" and process.poll() is not None:
            break

        if output:
            stdout.append(output.strip().decode())

            if stream_stdout:
                print(output.strip().decode())

    return stdout


def extract_facts(args, working_directory: Path) -> bool:
    if args.provider == "aws":
        default_ssh_users = ["ec2-user", "bitnami", "ubuntu", "admin"]
    elif args.provider == "do":
        default_ssh_users = [DigitalOceanWrapper.DEFAULT_USER]

    # the users are ordered. Prefer less privileged first
    pickle_file: Path = SCRIPT_DIR / f"extractor_data_{args.image}.pkl"

    if pickle_file.exists():
        LOGGER.info(f"Pickle file for {args.image} already exists")
        return False

    try:
        with args.wrapper_cls(args.image, stat_db=STAT_DB) as wrapper:
            if wrapper.stat_db:
                wrapper.stat_db.update_run_state(StatDB.RunState.SPAWNING)
            wrapper.wait_for_instance()
            if wrapper.stat_db:
                wrapper.stat_db.update_run_state(StatDB.RunState.INSTANCE_SPAWNED)

            LOGGER.info("Connecting via SSH...")

            ssh_user: str = None
            for user in default_ssh_users:
                try:
                    LOGGER.info(f"Trying to connect to instance as {user}...")
                    wrapper.connect_ssh(user)

                    LOGGER.info("Connected to the instance.")
                    ssh_user = user

                    if wrapper.stat_db:
                        wrapper.stat_db.update_run_state(StatDB.RunState.SSH_CONNECTED)

                    break
                except Exception as e:
                    LOGGER.error(f"Could not connect: {e}")

                    if wrapper.stat_db:
                        wrapper.stat_db.update_run_state(StatDB.RunState.SSH_FAILED)

                    ssh_user: str = None

                    continue

            if not ssh_user:
                LOGGER.error("Could not login as any user to this instance. Abort.")

                if wrapper.stat_db:
                    wrapper.stat_db.update_run_state(StatDB.RunState.SSH_FAILED)

                return False

            start_time: float = time.time()

            # Recursively calling a script isn't great, but it'll suffice for one call
            extract_args = [
                SCRIPT,
                "extract",
                "--port",
                "22",
                "--target",
                wrapper.ip_address,
                "--name",
                args.image,
                "--ssh" "--user",
                ssh_user,
                "--key",
                wrapper.ssh_private_key,
            ]
            if args.unpatched_cves:
                extract_args.append("--unpatched-cves")

            spawn_process(extract_args, working_directory=working_directory)

            # add problem generation time to StatDB
            end_time: float = time.time()
            elapsed_time: float = end_time - start_time

            if STAT_DB:
                STAT_DB.update_problem_generation_time(elapsed_time)

            # check if the facts extractor generated the problems
            # if so, log it in the StatDB
            if not Path(Path(working_directory) / f"generated_problems_{args.image}").exists():
                LOGGER.error("Could not extract facts.")

                if wrapper.stat_db:
                    wrapper.stat_db.update_run_state(StatDB.RunState.FACTS_FAILED)

                return False

            LOGGER.info("Facts extracted!")

            if wrapper.stat_db:
                wrapper.stat_db.update_run_state(StatDB.RunState.FACTS_EXTRACTED)
    except OptInRequired as e:
        LOGGER.error(f"Caught OptInRequired exception: {e}")
        if STAT_DB:
            STAT_DB.update_run_state(StatDB.RunState.OPTIN_REQUIRED)

        raise e
    except AuthFailure as e:
        LOGGER.error(f"Caught AuthFailure exception: {e}")
        if STAT_DB:
            STAT_DB.update_run_state(StatDB.RunState.AUTH_FAILURE)

        raise e
    except RequestLimitExceeded as e:
        LOGGER.error(f"Caught RequestLimitExceeded exception: {e}")
        if STAT_DB:
            STAT_DB.update_run_state(StatDB.RunState.REQUEST_LIMIT_EXCEEDED)

        raise e
    except UnsupportedOperation as e:
        LOGGER.error(f"Caught UnsupportedOperation exception: {e}")
        if STAT_DB:
            STAT_DB.update_run_state(StatDB.RunState.UNSUPPORTED_OPERATION)

        raise e
    except InvalidAMIIDNotFound as e:
        LOGGER.error(f"Caught InvalidAMIIDNotFound exception: {e}")
        if STAT_DB:
            STAT_DB.update_run_state(StatDB.RunState.AMI_NOT_FOUND)

        raise e
    except InvalidAMIMalformed as e:
        LOGGER.error(f"Caught InvalidAMIMalformed exception: {e}")
        if STAT_DB:
            STAT_DB.update_run_state(StatDB.RunState.AMI_MALFORMED)

        raise e
    except Exception as e:
        LOGGER.error(f"Caught general exception while spawning instance: {e}")
        if STAT_DB:
            STAT_DB.update_run_state(StatDB.RunState.PRE_SPAWN_FAILURE)

        raise e

    return True


def solve_problem(problem: Path, working_directory: Path):
    global STAT_DB

    # solver should be in the repo root
    solver: Path = SCRIPT_DIR.parent.parent / "solve_problem.py"

    if not problem.exists():
        LOGGER.error("Problem not found. Cannot continue solving.")

        if STAT_DB:
<<<<<<< HEAD
            STAT_DB.update_run_state(STAT_DB.runstate.problems_failed)
=======
            STAT_DB.update_run_state(StatDB.RunState.PROBLEMS_FAILED)
>>>>>>> be37abdc

        exit(-1)

    if not solver.exists():
        LOGGER.error(f'Cannot find solver at "{solver}". Cannot continue solving.')

        if STAT_DB:
            STAT_DB.update_run_state(StatDB.RunState.SOLVER_ERROR)

        exit(-1)

    start_time: float = time.time()

    spawn_process(
        [solver, "-d", DOMAIN_PATH, "-p", problem], working_directory=working_directory
    )

    # add solve time to StatDB
    end_time: float = time.time()
    elapsed_time: float = end_time - start_time

    if STAT_DB:
        STAT_DB.update_solve_time(elapsed_time)

    # check if the planner generated a solution
    # if so, log it in the StatDB
    if list(Path(working_directory).glob("plan*")):
        LOGGER.info("Solution found!")

        if STAT_DB:
            STAT_DB.update_run_state(StatDB.RunState.SOLUTION_FOUND)
    else:
        LOGGER.info("Solution not found.")

        if STAT_DB:
            STAT_DB.update_run_state(StatDB.RunState.SOLUTION_NOT_FOUND)


def upload_and_run_script(args):
    if not args.script.exists():
        LOGGER.error(f"{args.script} does not exist.")
        return

    with args.wrapper_cls(args.image) as wrapper:
        wrapper.wait_for_instance()

        try:
            wrapper.connect_ssh()
        except Exception as e:
            LOGGER.error(f"Caught exception when connecting via SSH: {e}")
            return

        LOGGER.info("Connected.")

        if not wrapper.is_ssh_connected():
            LOGGER.error("Could not connect. Exiting.")
            exit(-1)

        LOGGER.info(f"Uploading {args.script}...")

        if not wrapper.upload_file(args.script):
            LOGGER.error(f"Could not upload {args.script}")
            return

        wrapper.send_command(f"chmod +x {args.script.name}")
        print("\n".join(wrapper.send_command(f"./{args.script.name}").stdout))

    LOGGER.info("Done")


def add_subparser_extract(subparsers):
    parser = subparsers.add_parser(
        "extract",
        help="Extract system information, generate problems, and attempt to solve from a custom connection",
    )

    group = parser.add_argument_group("extract")
    group.add_argument(
        "-p",
        "--port",
        type=int,
        help="Port to connect or listen on (depending on -r, -l or SSH)",
        required=True,
    )
    group.add_argument(
        "-t",
        "--target",
        type=str,
        help="Target to connect to (to be used with -r or SSH)",
    )
    group.add_argument(
        "-n",
        "--name",
        type=str,
        help="Filesystem name for the results (pickled facts and PDDL problems)",
    )
    group.add_argument(
        "-uc",
        "--unpatched-cves",
        action="store_true",
        help="If set, assume CVEs in remote binaries are unpatched",
    )

    connection_group = group.add_mutually_exclusive_group(required=True)
    connection_group.add_argument(
        "-l",
        "--listen",
        action="store_true",
        help="Listen for reverse shell connection instead of connecting to host",
    )
    connection_group.add_argument(
        "-r",
        "--reverse",
        action="store_true",
        help="Connect back to host's exposed shell",
    )
    connection_group.add_argument(
        "-s",
        "--ssh",
        action="store_true",
        help="Connect to the host via SSH",
    )

    group.add_argument(
        "-u",
        "--user",
        type=str,
        help="SSH user",
    )
    group.add_argument(
        "-k",
        "--key",
        type=str,
        help="SSH private key",
    )


def add_subparser_cloud(subparsers):
    parser = subparsers.add_parser(
        "cloud",
        help="Spawn, extract system information, generate problems, and attempt to solve a cloud-provided instance",
    )

    group = parser.add_argument_group("cloud")
    group.add_argument(
        "provider",
        choices=["aws", "do"],
        help="Which cloud provider to use (aws=Amazon, do=Digital Ocean)",
    )
    group.add_argument(
        "image",
        type=str,
        help="The provider-specific image ID to spawn",
    )
    group.add_argument(
        "-s",
        "--script",
        type=str,
        help="A local script to be executed on the remote instance",
    )
    group.add_argument(
        "-uc",
        "--unpatched-cves",
        action="store_true",
        help="If set, assume CVEs in remote binaries are unpatched",
    )


def validate_args_extract(args):
    if args.port not in range(1, 2**16):
        LOGGER.error(f"Invalid port: {args.port}")
        exit(-1)

    if args.ssh:
        if not args.target:
            LOGGER.error(
                "Please specify a target (-t/--target) when using SSH (-s/--ssh)"
            )
            exit(-1)
        if not args.user:
            LOGGER.error("Please specify a user (-u/--user) when using SSH (-s/--ssh)")
            exit(-1)
        if not args.key:
            LOGGER.error("Please specify a key (-k/--key) when using SSH (-s/--ssh)")
            exit(-1)
        args.key = Path(args.key)
        if not args.key.exists():
            LOGGER.error(f"Key file {args.key} does not exist")
            exit(-1)

    elif args.reverse:
        if not args.target:
            LOGGER.error(
                "Please specify a target (-t/--target) when using reverse shell (-r/--reverse)"
            )
            exit(-1)


def handle_extract(args):
    validate_args_extract(args)

    facts_pickle = Path("extractor_data.pkl")
    problems_dir = Path("generated_problems")
    if args.name:
        facts_pickle = facts_pickle.with_stem(f"{facts_pickle.stem}_{args.name}")
        problems_dir = problems_dir.with_stem(f"{problems_dir.stem}_{args.name}")
    problems_dir.mkdir(parents=True, exist_ok=True)

    # Use cached facts or extract them
    if facts_pickle.exists():
        LOGGER.info("Loading pickled facts...")
        with open(facts_pickle, "rb") as f:
            facts_container = dill.load(f)
    else:
        LOGGER.info("Extracting facts...")
        if args.ssh:
            connector = SSHConnector(args.target, args.user, args.key)
        elif args.listen:
            connector = ListenConnector(args.port)
        elif args.reverse:
            connector = RemoteConnector(args.target, args.port)
        connector.initialize()

        facts_extractor = FactsExtractor(connector)
        facts_extractor.extract(args.unpatched_cves)
        facts_container = facts_extractor.container

        LOGGER.info(f"Pickling facts to {facts_pickle}")
        with open(facts_pickle, "wb") as f:
            dill.dump(facts_container, f)

    # Generate problem files
    encoder = Encoder(facts_container)
    problems = encoder.generate_problems(DOMAIN_PATH)
    for name, problem in problems.items():
        problem_file = problems_dir / f"{name}.pddl"
        with open(problem_file, "w") as f:
            f.write(problem_to_string(problem))
        LOGGER.info(f"Generated problem {problem_file}")


def validate_args_cloud(args):
    if args.provider == "aws":
        args.wrapper_cls = AWSWrapper
    elif args.provider == "do":
        args.wrapper_cls = DigitalOceanWrapper

    if args.script:
        args.script = Path(args.script)
        if not args.script.exists():
            LOGGER.error(f"Script file {args.script} does not exist")
            exit(-1)


def handle_cloud(args):
    validate_args_cloud(args)

    init_statdb(args)

    if args.script:
        upload_and_run_script(args)
        return

    temp_dir = Path(mkdtemp(prefix=f"bfg_{args.image}_"))

    LOGGER.info(f"Using temporary directory {temp_dir}")
    LOGGER.info("Extracting facts...")

    try:
        facts_extracted = extract_facts(args, temp_dir)
    except Exception as e:
        LOGGER.error(f"Caught exception: {e}")

        exit(-1)

    if not facts_extracted:
        exit(-1)

    root_problem: Path = Path(
        temp_dir
        / Path(f"generated_problems_{args.image}")
        / Path("micronix-problem-root.pddl")
    )

    LOGGER.info("Solving root problem...")

    try:
        solve_problem(root_problem, temp_dir)
    except Exception as e:
        LOGGER.error(f"Caught exception: {e}")


def main():
    parser = argparse.ArgumentParser()
    subparsers = parser.add_subparsers(dest="command", required=True)
    add_subparser_extract(subparsers)
    add_subparser_cloud(subparsers)

    args = parser.parse_args()
    if args.command == "extract":
        handle_extract(args)
    elif args.command == "cloud":
        handle_cloud(args)


if __name__ == "__main__":
    try:
        main()
    finally:
        if STAT_DB:
            STAT_DB.end_run()<|MERGE_RESOLUTION|>--- conflicted
+++ resolved
@@ -37,13 +37,6 @@
     STAT_DB = StatDB(STAT_DB_PATH, args.image, args.unpatched_cves)
 
 
-<<<<<<< HEAD
-=======
-def init_statdb(ami, fc):
-    global STAT_DB
-    STAT_DB = StatDB(STAT_DB_PATH, ami, fc)
-    
->>>>>>> be37abdc
 def spawn_process(
     cmd, stream_stdout: bool = True, working_directory: Path = None
 ) -> tuple[list[str], list[str]]:
@@ -219,11 +212,7 @@
         LOGGER.error("Problem not found. Cannot continue solving.")
 
         if STAT_DB:
-<<<<<<< HEAD
-            STAT_DB.update_run_state(STAT_DB.runstate.problems_failed)
-=======
             STAT_DB.update_run_state(StatDB.RunState.PROBLEMS_FAILED)
->>>>>>> be37abdc
 
         exit(-1)
 
